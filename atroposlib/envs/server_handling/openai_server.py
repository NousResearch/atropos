--- conflicted
+++ resolved
@@ -24,14 +24,10 @@
         )
         super().__init__(config)
 
-<<<<<<< HEAD
-    async def check_server_status_task(self):
+    async def check_server_status_task(self, chat_completion: bool = True):
         if (self.config.base_url is None) or (self.config.base_url == ""):
             self.server_healthy = True
             return
-=======
-    async def check_server_status_task(self, chat_completion: bool = True):
->>>>>>> c189fc33
         while True:
             try:
                 if chat_completion:
