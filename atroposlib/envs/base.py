import asyncio
import json
import logging
import os
import random
import string
import time
import uuid
import warnings
from abc import ABC, abstractmethod
from datetime import datetime
from enum import Enum
from pathlib import Path
from typing import Any, Dict, List, Optional, Tuple, TypedDict, Union

import aiohttp
import jsonlines
import numpy as np
import wandb
import yaml
from pydantic import BaseModel, Field
from pydantic_cli import Cmd, FailedExecutionException, run_and_exit
from tenacity import retry, stop_after_attempt, wait_random_exponential
from transformers import AutoTokenizer

from atroposlib.envs.constants import (
    ENV_NAMESPACE,
    NAMESPACE_SEP,
    OPENAI_NAMESPACE,
    SERVER_MANAGER_NAMESPACE,
)
from atroposlib.frontend.jsonl2html import generate_html
from atroposlib.type_definitions import UUID
from atroposlib.utils.cli import (
    adjust_model_defaults,
    extract_namespace,
    get_double_dash_flags,
    get_prefixed_pydantic_model,
    merge_dicts,
)
from atroposlib.utils.metrics import get_std_min_max_avg

from ..type_definitions import Item, Message
from .server_handling.server_manager import (
    OpenaiConfig,
    ServerBaseline,
    ServerManager,
    ServerManagerConfig,
)

logger = logging.getLogger(__name__)
logger.setLevel(logging.DEBUG)


class ScoredDataGroup(TypedDict):
    tokens: List[List[int]]
    masks: List[List[int]]
    scores: List[float]
    advantages: Optional[List[List[float]]]
    ref_logprobs: Optional[List[List[float]]]
    messages: Optional[List[List[Message]]]
    group_overrides: Optional[Dict]
    overrides: Optional[List[Dict]]


class EvalHandlingEnum(Enum):
    """
    Enum for handling evals.
    """

    STOP_TRAIN = "STOP_TRAIN"
    LIMIT_TRAIN = "LIMIT_TRAIN"
    NONE = "NONE"


class BaseEnvConfig(BaseModel):
    """
    Basic env configuration.
    """

    group_size: int = Field(
        default=4, description="How many responses are grouped together for scoring"
    )
    max_num_workers: int = Field(
        default=-1,
        description="Maximum number of workers to use, -1 calculates from max_num_workers_per_node",
    )
    max_eval_workers: int = Field(
        default=16, description="Maximum number of workers to use for evaluation"
    )
    max_num_workers_per_node: int = Field(
        default=8, description="Maximum number of workers to use per node"
    )
    steps_per_eval: int = Field(
        default=100, description="Number of steps to take before evaluating"
    )
    max_token_length: int = Field(
        default=2048, description="Maximum token length used in generations"
    )
    eval_handling: EvalHandlingEnum = Field(
        default=EvalHandlingEnum.STOP_TRAIN, description="How to handle evaluations"
    )
    eval_limit_ratio: float = Field(
        default=0.5, description="Ratio of training workers to limit during evals"
    )
    inference_weight: float = Field(
        default=1.0,
        description="Inference weight, set to -1 to ignore it if you're doing something special here.",
    )
    batch_size: int = Field(
        default=-1,
        description="Batch size for training. Default is -1, typically set by environment-specific YAML configs or overridden by the trainer/server.",  # noqa: E501
    )
    max_batches_offpolicy: int = Field(
        default=3, description="Maximum number of batches to have in queue."
    )
    tokenizer_name: str = Field(
        default="NousResearch/DeepHermes-3-Llama-3-3B-Preview",
        description="Hugging Face tokenzer to use.",
    )
    use_wandb: bool = Field(default=True, description="Whether to use wandb")
    rollout_server_url: str = Field(
        default="http://localhost:8000", description="URL of the rollout server"
    )
    total_steps: int = Field(default=1000, description="Total number of steps to run")
    wandb_name: str | None = Field(
        default=None,
        description="Name to be grouped by in wandb",
    )
    num_rollouts_to_keep: int = Field(
        default=32, description="Number of rollouts to display on wandb"
    )
    num_rollouts_per_group_for_logging: int = Field(
        default=1,
        description="Number of rollouts per group to keep for logging. If -1, keep all rollouts",
    )
    ensure_scores_are_not_same: bool = Field(
        default=True,
        description="Ensure that the scores are not the same, should usually be True",
    )
    data_path_to_save_groups: Optional[str] = Field(
        default=None,
        description="Path to save the groups, if set, will write groups to this jsonl",
    )
    min_items_sent_before_logging: int = Field(
        default=2,
        description="Minimum number of items sent before logging, if 0 or less, logs every time",
    )
    include_messages: bool = Field(
        default=False,
        description="Whether to include messages in the output transmitted to the trainer",
    )


class BaseEnv(ABC):

    name = None
    env_config_cls = BaseEnvConfig

    def __init__(
        self,
        config: BaseEnvConfig,
        server_configs: Union[ServerBaseline, List[OpenaiConfig]],
        slurm=False,
        testing=False,
    ):
        self.items_sent_this_step = 0
        self.eval_runner = None  # type: Optional[asyncio.Task]
        self.workers_added_list = list()
        self.succeeded_task_duration = list()
        self.failed_task_duration = list()
        self.task_duration = list()
        self.mainloop_timings = list()
        self.task_successful = list()
        self.last_loop_time = None
        self.last_completed_item = None
        self.config = config
        self.server = ServerManager(server_configs, slurm=slurm, testing=testing)
        self.workers = set()
        self.eval_workers = set()
        self.backlog = []
        self.rollouts_for_wandb = []
        self.running_items: dict[UUID, Item] = dict()
        self.wandb_project = None
        self.wandb_group = None
        self.curr_step = 0
        self.max_token_len = -1
        self.tokenizer = AutoTokenizer.from_pretrained(config.tokenizer_name)
        self.completion_lengths = []
        self.max_num_workers = config.max_num_workers
        if self.max_num_workers == -1:
            self.max_num_workers = config.max_num_workers_per_node * len(
                self.server.servers
            )
        self.wandb_prepend = None
        self.checkpoint_dir = ""
        self.checkpoint_interval = -1
        if self.config.data_path_to_save_groups is not None:

            Path(self.config.data_path_to_save_groups).parent.mkdir(
                parents=True, exist_ok=True
            )
            # Find a suitable filename by appending _1, _2, etc. if the file already exists
            original_path = self.config.data_path_to_save_groups
            counter = 1
            path_changed = False
            while os.path.exists(self.config.data_path_to_save_groups):
                path_obj = Path(original_path)
                self.config.data_path_to_save_groups = str(
                    path_obj.with_stem(f"{path_obj.stem}_{counter}")
                )
                counter += 1
                path_changed = True
            if path_changed:
                print(
                    f"Changed data path to {self.config.data_path_to_save_groups} because {original_path} already exists."  # noqa: E501
                )

            self.jsonl_writer = jsonlines.open(
                self.config.data_path_to_save_groups, "w"
            )  # type: jsonlines.Writer
        else:
            self.jsonl_writer = None

    @classmethod
    def config_init(
        cls, config_name: Optional[str] = None
    ) -> Tuple[BaseEnvConfig, Union[ServerBaseline, List[OpenaiConfig]]]:
        """
        Initialize the config. Can optionally specify a config file name.

        Args:
            config_name: Optional name of config file to load (without extension)

        Returns:
            Tuple of (env_config, server_configs)
        """
        return cls.env_config_cls(), ServerBaseline()

    async def collect_trajectory(self, item: Item) -> Tuple[Any | None, List[Item]]:
        raise NotImplementedError(
            "Handle env single method must be implemented in subclass "
        )

    async def collect_trajectories(self, item: Item) -> Tuple[
        Union[
            Optional[ScoredDataGroup], List[Optional[ScoredDataGroup]], List[Any | None]
        ],
        List[Item],
    ]:
        """

        :param item:
        :return:
        """
        tasks = []
        for _ in range(self.config.group_size):
            tasks.append(self.collect_trajectory(item))
        results = await asyncio.gather(*tasks)
        backlog = []
        to_postprocess = []
        for result in results:
            if result[0] is not None:
                to_postprocess.append(result[0])
            backlog.extend(result[1])
        random.shuffle(backlog)
        return to_postprocess, backlog

    async def postprocess_histories(
        self,
        trajectories: Union[Optional[ScoredDataGroup], List[Optional[ScoredDataGroup]]],
    ) -> Union[Optional[ScoredDataGroup], List[Optional[ScoredDataGroup]]]:
        """
        Postprocess the histories, this is called after the collect_trajectories method

        If you don't need to do anything to the trajectories, you may safely ignore this.

        :param trajectories:
        :return:
        """
        return trajectories

    @abstractmethod
    async def get_next_item(self) -> Item:
        """
        Get the next items to be rolled out
        """
        raise NotImplementedError(
            "Get_next_items method must be implemented in subclass "
        )

    @abstractmethod
    async def evaluate(self, *args, **kwargs):
        """
        Evaluate the environment, this is called every steps_per_eval steps

        Included here is an example on how to use eval workers to run a task.

        You may however do whatever you want in this method.

        :param args:
        :param kwargs:
        :return: None.
        """
        for data in ["my", "eval", "data"]:
            while len(self.eval_workers) >= self.config.max_eval_workers:
                await asyncio.sleep(0.1)
            worker = asyncio.create_task(asyncio.sleep(0.1))
            self.eval_workers.add(worker)
            worker.add_done_callback(self.eval_workers.discard)
        raise NotImplementedError("Evaluate method must be implemented in subclass ")

    def load_checkpoint(self):
        # check if file exists...
        ckpt_path = os.path.join(
            self.checkpoint_dir,
            "env_checkpoints",
            self.wandb_prepend,
            f"step-{self.curr_step}.json",
        )
        if os.path.exists(ckpt_path):
            with open(ckpt_path, "r") as f:
                data = json.load(f)
            # now load the data
            for key in data:
                setattr(self, key, data[key])

    def save_checkpoint(self, step, data=None):
        print(f"Saving checkpoint at step {step} with data {data}")
        if data is None:
            # Don't have anything to save, abort
            return
        # check if file exists...
        ckpt_dir = os.path.join(
            self.checkpoint_dir, "env_checkpoints", self.wandb_prepend
        )
        # create directory if necessary
        os.makedirs(ckpt_dir, exist_ok=True)
        ckpt_path = os.path.join(
            self.checkpoint_dir,
            "env_checkpoints",
            self.wandb_prepend,
            f"step-{step}.json",
        )
        os.makedirs(os.path.dirname(ckpt_path), exist_ok=True)
        with open(ckpt_path, "w") as f:
            json.dump(data, f)

    async def setup(self):
        """Setup the environment"""
        raise NotImplementedError("Setup method must be implemented in subclass")

    async def setup_wandb(self):
        if self.config.use_wandb:
            # Setup wandb getting the group and project via the server
            while self.wandb_project is None:
                async with aiohttp.ClientSession() as session:
                    async with session.get(
                        f"{self.config.rollout_server_url}/wandb_info"
                    ) as resp:
                        data = await resp.json()
                        self.wandb_group = data["group"]
                        self.wandb_project = data["project"]
                if self.wandb_project is None:
                    await asyncio.sleep(1)
                else:
                    wandb.init(
                        project=self.wandb_project,
                        group=self.wandb_group,
                        config=self.config.model_dump(),
                    )
                    break

    @retry(
        stop=stop_after_attempt(3),
        wait=wait_random_exponential(multiplier=1, max=10),
    )
    async def _register_env(self):
        try:
            async with aiohttp.ClientSession() as session:
                async with session.post(
                    f"{self.config.rollout_server_url}/register-env",
                    json={
                        "max_token_length": self.config.max_token_length,
                        "desired_name": self.config.wandb_name,
                        "weight": self.config.inference_weight,
                    },
                ) as resp:
                    data = await resp.json()
                    return data
        except Exception as e:
            logger.error(f"Error registering env: {e}")
            raise e

    async def register_env(self):
<<<<<<< HEAD
        # Give trainer process a chance to start with exponential backoff
        max_retries = 10
        for attempt in range(max_retries):
            wait_time = (1 * (2**attempt)) + random.uniform(0, 0.2) # For backoff
            try:
                async with aiohttp.ClientSession() as session:
                    async with session.post(
                        f"{self.config.rollout_server_url}/register-env",
                        json={
                            "max_token_length": self.config.max_token_length,
                            "desired_name": self.config.wandb_name,
                            "weight": self.config.inference_weight,
                        },
                    ) as resp:
                        # Check for server-side errors (5xx)
                        if resp.status >= 500:
                            # Specifically handle 503 Service Unavailable (server not ready)
                            if resp.status == 503:
                                detail = "Server unavailable (503)."
                                try:
                                    # Try to get more detail if response is JSON
                                    err_data = await resp.json()
                                    detail = err_data.get("detail", detail)
                                except json.JSONDecodeError:
                                    pass # Keep default detail
                                logger.warning(
                                    f"Registration attempt {attempt + 1}/{max_retries} failed: {detail} "
                                    f"Waiting {wait_time:.2f}s before retrying."
                                )
                            else:
                                # Handle other 5xx errors
                                error_text = await resp.text()
                                logger.warning(
                                    f"Registration attempt {attempt + 1}/{max_retries} failed "
                                    f"with status {resp.status}: {error_text}. Retrying..."
                                )
                            # Raise exception to trigger retry logic below
                            resp.raise_for_status()

                        # Try to decode JSON, catching error if response is not JSON
                        data = await resp.json()
                        self.env_id = data["env_id"]
                        self.wandb_prepend = data["wandb_name"]
                        self.curr_step = data["starting_step"]
                        self.checkpoint_dir = data["checkpoint_dir"]
                        self.checkpoint_interval = data["checkpoint_interval"]
                        if self.config.total_steps == -1:
                            self.config.total_steps = data["num_steps"]
                            if self.config.total_steps == -1:
                                raise ValueError("Total steps not set in config or server!")
                        print(
                            f"Initialized env with id {self.env_id}: "
                            f"curr_step: {self.curr_step}, "
                            f"checkpoint_dir: {self.checkpoint_dir}, "
                            f"checkpoint_interval: {self.checkpoint_interval}"
                        )
                        if self.curr_step > 0:
                            self.load_checkpoint()
                        # Success, exit the method
                        logger.warning(f"Environment registration successful on attempt {attempt + 1}.")
                        return

            except (aiohttp.ClientError, json.JSONDecodeError) as e:
                logger.warning(
                    f"Registration attempt {attempt + 1}/{max_retries} failed: {e}. "
                    f"Waiting {wait_time:.2f}s before retrying."
                )
                if attempt + 1 == max_retries:
                    logger.error("Max retries reached for environment registration. Raising error.")
                    raise  # Re-raise the last exception if max retries are hit
                await asyncio.sleep(wait_time)
            except Exception as e:
                # Catch any other unexpected error during registration
                logger.error(f"Unexpected error during registration attempt {attempt + 1}: {e}")
                raise # Re-raise unexpected errors immediately
=======
        # Now register the env...
        while True:
            data = await self._register_env()
            if data['status'] != "success":
                logging.warning(f"Waiting to register the env due to status {data['status']}")
                await asyncio.sleep(1)
                continue
            self.env_id = data["env_id"]
            self.wandb_prepend = data["wandb_name"]
            self.curr_step = data["starting_step"]
            self.checkpoint_dir = data["checkpoint_dir"]
            self.checkpoint_interval = data["checkpoint_interval"]
            if self.config.total_steps == -1:
                self.config.total_steps = data["num_steps"]
                if self.config.total_steps == -1:
                    raise ValueError("Total steps not set in config or server!")
            print(
                f"Initialized env with id {self.env_id}: "
                f"curr_step: {self.curr_step}, "
                f"checkpoint_dir: {self.checkpoint_dir}, "
                f"checkpoint_interval: {self.checkpoint_interval}"
            )
            if self.curr_step > 0:
                self.load_checkpoint()
            break
>>>>>>> f9b39c28

    async def get_server_info(self):
        """
        Get the server info
        """
        async with aiohttp.ClientSession() as session:
            async with session.get(f"{self.config.rollout_server_url}/info") as resp:
                data = await resp.json()
                if data["batch_size"] != -1:
                    # update the batch size
                    self.config.batch_size = data["batch_size"]
                if data["max_token_len"] != -1:
                    self.max_token_len = data["max_token_len"]
        if self.config.batch_size == -1:
            logging.warning("Batch size not set by config or server!")
        if self.config.group_size > self.config.batch_size:
            raise ValueError(
                f"group_size ({self.config.group_size}) "
                f"must be less than batch_size ({self.config.batch_size})"
            )

    def perf_stats(self, metrics_dict):
        """
        returns wandb metrics for performance
        """
        if len(self.task_duration) > 1:
            get_std_min_max_avg(
                "train_perf/task_duration", self.task_duration, metrics_dict
            )
            self.task_duration = list()
        if len(self.succeeded_task_duration) > 1:
            get_std_min_max_avg(
                "train_perf/succeeded_task_duration",
                self.succeeded_task_duration,
                metrics_dict,
            )
            metrics_dict["train/items_sent_to_api"] = len(self.succeeded_task_duration)
            self.succeeded_task_duration = list()
        if len(self.failed_task_duration) > 1:
            get_std_min_max_avg(
                "train_perf/failed_task_duration",
                self.failed_task_duration,
                metrics_dict,
            )
            metrics_dict["train/items_rejected"] = len(self.failed_task_duration)
            self.failed_task_duration = list()
        if len(self.mainloop_timings) > 1:
            get_std_min_max_avg(
                "train_perf/mainloop_timings",
                self.mainloop_timings,
                metrics_dict,
            )
            self.mainloop_timings = list()
        if len(self.workers_added_list) > 1:
            get_std_min_max_avg(
                "train_perf/workers_added_per_attempt",
                self.workers_added_list,
                metrics_dict,
            )
            self.workers_added_list = list()
        return metrics_dict

    async def create_rollout_table(self, wandb_metrics):
        if len(self.rollouts_for_wandb) > 0:
            table = wandb.Table(columns=["text", "score"])
            for group in self.rollouts_for_wandb:
                for item in group:
                    table.add_data(item[0], item[1])
            wandb_metrics["train/rollouts"] = table
        return wandb_metrics

    async def add_rollouts_for_wandb(
        self,
        scored_data: Union[ScoredDataGroup, List[ScoredDataGroup]],
        item: Item = None,
    ):
        # Save rollout to trajectory
        num_keep = self.config.num_rollouts_per_group_for_logging
        if num_keep == -1:
            num_keep = self.config.group_size
        self.rollouts_for_wandb.append(
            [
                (
                    self.tokenizer.decode(scored_data["tokens"][i]),
                    scored_data["scores"][i],
                )
                for i in range(num_keep)
            ]
        )
        if len(self.rollouts_for_wandb) > self.config.num_rollouts_to_keep:
            self.rollouts_for_wandb.pop(0)

    async def wandb_log(self, wandb_metrics: Optional[Dict] = None):
        """
        Log to wandb.

        To use this in your subclass, please ensure this is called after you do your metrics
        e.g.
        def wandb_log(self, wandb_metrics: Optional[Dict] = None):
            wandb_metrics = {}
            wandb_metrics['my_metric'] = 0.5
            super().wandb_log(wandb_metrics)
        """
        if wandb_metrics is None:
            wandb_metrics = dict()
        for i, server in enumerate(self.server.servers):
            server_wandb_metrics = await server.wandb_metrics({}, f"server_{i}")
        if len(self.completion_lengths) > 0:
            wandb_metrics["train/completion_lengths"] = sum(
                self.completion_lengths
            ) / len(self.completion_lengths)
            wandb_metrics["train/completion_lengths_std"] = np.std(
                self.completion_lengths
            )
            wandb_metrics["train/completion_lengths_max"] = np.max(
                self.completion_lengths
            )
            wandb_metrics["train/completion_lengths_min"] = np.min(
                self.completion_lengths
            )
            wandb_metrics["train/completion_lengths_p95"] = (
                np.array(self.completion_lengths) > (0.95 * self.max_token_len)
            ).mean()
        wandb_metrics = await self.create_rollout_table(wandb_metrics)
        wandb_metrics = self.perf_stats(wandb_metrics)
        self.rollouts_for_wandb = []
        self.completion_lengths = []
        if self.config.use_wandb:
            if self.wandb_prepend is not None:
                wandb_metrics = {
                    f"{self.wandb_prepend}_{k}": v for k, v in wandb_metrics.items()
                }
            # add server metrics to wandb without prepend to collate them all
            wandb_metrics.update(server_wandb_metrics)
            wandb.log(wandb_metrics, step=self.curr_step)

    @retry(
        stop=stop_after_attempt(3),
        wait=wait_random_exponential(multiplier=1, max=10),
    )
    async def _send_scored_data_to_api(self, scored_data):
        """
        Send scored data to the API with retry logic for timeouts and server errors.
        """
        url = (
            f"{self.config.rollout_server_url}/scored_data_list"
            if isinstance(scored_data, list)
            else f"{self.config.rollout_server_url}/scored_data"
        )
        async with aiohttp.ClientSession() as session:
            async with session.post(
                url,
                json=scored_data,
            ) as resp:
                if resp.status >= 500:
                    # Server errors (5xx) should trigger a retry
                    logging.debug(f"Server error: {resp.status}, retrying...")
                    raise Exception(f"Server error: {resp.status}")
                elif resp.status >= 400:
                    # Client errors (4xx) are logged but not retried
                    logging.error(f"Client error: {resp.status}, not retrying")
                    return
                # Success case: print response text
                print(await resp.text())

    async def handle_send_to_api(
        self,
        scored_data: Union[ScoredDataGroup, List[ScoredDataGroup]],
        item: Item = None,
        do_send_to_api: bool = True,
        abort_on_any_max_length_exceeded: bool = True,
    ):
        """
        Send the chats to the API with robust error handling and support for multiple ScoredDataGroups.

        Args:
            scored_data: List or single scored item(s) to send.
            item: Optional item for context.
            do_send_to_api: Whether to actually send the data to the API.
            abort_on_any_max_length_exceeded: If True, skips sending if any token sequence in any batch exceeds max_token_len, aborting the entire operation.
        """
        if scored_data is None:
            logger.debug("handle_send_to_api: scored_data is None, returning.")
            return

        batches_to_process = scored_data if isinstance(scored_data, list) else [scored_data]
        valid_batches: List[ScoredDataGroup] = []

        for i, batch in enumerate(batches_to_process):
            if batch is None:
                logger.debug(f"handle_send_to_api: Batch {i} is None, skipping.")
                continue

            # Determine group_size for this specific batch, falling back to config default
            batch_group_size = batch.get("group_overrides", {}).get(
                "group_size", self.config.group_size
            )

            # Ensure correct group size
            actual_tokens_len = len(batch.get("tokens", []))
            if actual_tokens_len != batch_group_size:
                logger.warning(
                    f"Skipping batch {i} due to group size mismatch. "
                    f"Expected {batch_group_size}, got {actual_tokens_len}. "
                    f"Batch keys: {list(batch.keys())}"
                )
                continue

            # Skip identical scores if configured
            batch_scores = batch.get("scores", [])
            if (
                self.config.ensure_scores_are_not_same
                and len(set(batch_scores)) == 1
                and len(batch_scores) > 0  # Avoid triggering for empty scores list
            ):
                logger.warning(
                    f"Skipping batch {i} due to identical scores. First few scores: {str(batch_scores[:3])}"
                )
                continue

            # Ensure optional keys exist
            batch.setdefault("ref_logprobs", None)
            batch.setdefault("overrides", None)
            batch.setdefault("group_overrides", None)
            batch.setdefault("messages", None) # Ensure messages key exists for later population

            # Check if all mask sequences in the batch are empty
            all_masks_empty = True
            masks_list = batch.get("masks")
            if isinstance(masks_list, list):
                if not masks_list:  # Empty list of masks
                    pass  # all_masks_empty remains true, batch will be skipped
                else:
                    for mask_idx, mask_sequence in enumerate(masks_list):
                        if hasattr(mask_sequence, '__iter__') and len(mask_sequence) > 0:
                            all_masks_empty = False
                            break
                        elif not hasattr(mask_sequence, '__iter__'):
                            logger.warning(f"Mask sequence {mask_idx} in batch {i} is not iterable. Skipping batch.")
                            all_masks_empty = True # Mark to ensure skip if loop finishes
                            break # Cannot process this batch further
            else:
                logger.warning(
                    f"Skipping batch {i} due to missing or invalid 'masks' key (not a list or missing). "
                    f"Batch keys: {list(batch.keys())}"
                )
                continue # Skip this batch (all_masks_empty remains true by default or skip)

            if all_masks_empty:
                logger.warning(
                    f"Skipping batch {i} because all mask sequences are empty or masks field invalid. "
                    f"Number of mask sequences: {len(masks_list) if isinstance(masks_list, list) else 'N/A'}. "
                    f"First few scores: {str(batch_scores[:3])}"
                )
                continue # Skip this batch
            
            # Check for max token length exceeded
            batch_tokens = batch.get("tokens", [])
            if abort_on_any_max_length_exceeded and any(
                len(x) >= self.max_token_len for x in batch_tokens if x is not None
            ):
                token_lengths = [len(x) for x in batch_tokens if x is not None]
                logger.warning(
                    f"Token length limit exceeded in batch {i}, aborting send operation due to abort_on_any_max_length_exceeded=True. "
                    f"Max token len configured: {self.max_token_len}. "
                    f"Batch token lengths: {token_lengths}. "
                    f"First few scores: {str(batch_scores[:3])}"
                )
                return # Abort entire operation

            valid_batches.append(batch)

        if not valid_batches:
            logger.debug("No valid batches to send to API after filtering.")
            return

        for batch_idx, batch_data in enumerate(valid_batches):
            await self.add_rollouts_for_wandb(batch_data, item)
            
            current_masks = batch_data.get("masks", [])
            if isinstance(current_masks, list):
                for mask in current_masks:
                    if hasattr(mask, '__iter__'): # Make sure mask is iterable
                        self.completion_lengths.append(len(mask))
            
            if self.config.include_messages and batch_data.get("messages") is None:
                tokens_for_messages = batch_data.get("tokens")
                if isinstance(tokens_for_messages, list):
                    decoded_messages = []
                    for token_seq_idx, token_sequence in enumerate(tokens_for_messages):
                        if token_sequence is not None:
                            try:
                                decoded_messages.append(self.tokenizer.decode(token_sequence))
                            except Exception as e:
                                logger.error(f"Error decoding token sequence {token_seq_idx} for messages in valid batch {batch_idx}: {e}. Sequence (first 10 tokens): {str(token_sequence[:10])}")
                                decoded_messages.append(f"DECODING_ERROR: {e}") # Placeholder for error
                        else:
                            logger.warning(f"Token sequence {token_seq_idx} in valid batch {batch_idx} is None, cannot decode for messages.")
                            decoded_messages.append(None) # Handle None token_sequence
                    batch_data["messages"] = decoded_messages
                else:
                    logger.warning(f"Cannot generate messages for valid batch {batch_idx}: 'tokens' is missing or not a list.")

            if self.jsonl_writer is not None:
                try:
                    self.jsonl_writer.write(batch_data)
                    logger.debug(f"Wrote valid batch {batch_idx} to {self.config.data_path_to_save_groups}")
                except Exception as e:
                    logger.error(f"Failed to write valid batch {batch_idx} to JSONL: {e}")

        if do_send_to_api:
            try:
                self.items_sent_this_step += len(valid_batches)
                payload_to_send = valid_batches[0] if len(valid_batches) == 1 else valid_batches
                logger.debug(f"Sending {len(valid_batches)} valid batch(es) to API. Payload type: {type(payload_to_send)}. First item keys (if list): {list(payload_to_send[0].keys()) if isinstance(payload_to_send, list) and payload_to_send else list(payload_to_send.keys()) if not isinstance(payload_to_send, list) else 'N/A'}")
                await self._send_scored_data_to_api(payload_to_send)
            except Exception as e: # Catching general Exception as _send_scored_data_to_api might raise various errors
                logger.error(f"Failed to send {len(valid_batches)} scored batch(es) after retries: {e}")
        else:
            logger.debug(f"Skipping API send for {len(valid_batches)} valid batch(es) because do_send_to_api is False.")
        return

    async def handle_env(
        self, item_uuid: str
    ) -> Optional[Union[ScoredDataGroup, List[ScoredDataGroup]]]:
        """
        Handle the rollout of an item
        """
        item = self.running_items.get(item_uuid)
        if item is None:
            logger.error(f"handle_env: Item {item_uuid} not found in running_items! Returning None.")
            return None
        start_time = time.time()
        logger.debug(f"handle_env: Starting with item: {item}")
        # do a rollout with item
        try:
            to_postprocess, to_backlog = await self.collect_trajectories(item)
        except Exception as e:
            logger.exception(f"handle_env: Exception during collect_trajectories for {item_uuid}: {e}")
            to_postprocess = None
            to_backlog = []
        # add the items to the queue
        if len(to_backlog) > 0:
            self.backlog.extend(to_backlog)
        try:
            if (to_postprocess is None) or (len(to_postprocess) == 0):
                pass
            else:
                to_postprocess = await self.postprocess_histories(to_postprocess)
        except Exception as e:
            logger.error(f"Error in scoring: {item}")
            print(e)
            to_postprocess = None
        self.running_items.pop(item_uuid, None)
        duration = max(0.0, time.time() - start_time)
        self.task_duration.append(duration)
        if to_postprocess is not None:
            self.task_successful.append(1)
            self.succeeded_task_duration.append(duration)
            logger.debug(f"handle_env: Collected {len(to_postprocess)} trajectories")
            await self.handle_send_to_api(to_postprocess, item)
        else:
            self.task_successful.append(0)
            self.failed_task_duration.append(duration)
            logger.debug("handle_env: No trajectories collected")
        # Finally pop it
        await self.cleanup()
        return to_postprocess

    async def cleanup(self):
        """
        Optional: Cleanup the environment
        """
        pass

    @retry(
        stop=stop_after_attempt(3), wait=wait_random_exponential(multiplier=1, max=10)
    )
    async def get_status(self):
        async with aiohttp.ClientSession() as session:
            async with session.get(
                f"{self.config.rollout_server_url}/status-env",
                json={"env_id": self.env_id},
            ) as resp:
                self.status_dict = await resp.json()
                new_weight = self.status_dict["env_weight"]
                max_num_workers = self.config.max_num_workers
                if max_num_workers == -1:
                    max_num_workers = self.config.max_num_workers_per_node * len(
                        self.server.servers
                    )
                self.max_num_workers = max_num_workers
                await self.server.update_weight(new_weight)

    async def env_step_checks(self):
        # Check if we need to run an eval or log...
        if self.curr_step != self.status_dict["current_step"]:
            if self.config.steps_per_eval > 0:
                if (self.curr_step % self.config.steps_per_eval) > (
                    self.status_dict["current_step"] % self.config.steps_per_eval
                ):
                    if (self.eval_runner is None) or (self.eval_runner.done()):
                        eval_task = asyncio.create_task(self.evaluate())
                        self.eval_runner = eval_task
                        if self.config.eval_handling == EvalHandlingEnum.STOP_TRAIN:
                            # Stop training if eval is running
                            self.backlog.extend(self.running_items.values())
                            for worker in self.workers:
                                worker.cancel()
                            self.workers = set()
                            self.running_items: dict[UUID, Item] = dict()
                    else:
                        warnings.warn(
                            "Eval is not finished in this iteration of the loop, skipping this eval step..."
                        )
            if self.checkpoint_interval > 0:
                if (self.curr_step % self.checkpoint_interval) > (
                    self.status_dict["current_step"] % self.checkpoint_interval
                ):
                    checkpoint_step = (
                        self.status_dict["current_step"] // self.checkpoint_interval
                    ) * self.checkpoint_interval
                    self.save_checkpoint(checkpoint_step)
            self.curr_step = self.status_dict["current_step"]
            if self.items_sent_this_step >= self.config.min_items_sent_before_logging:
                self.items_sent_this_step = 0
                await self.wandb_log({})

    async def add_train_workers(self):
        if (self.eval_runner is not None) and (not self.eval_runner.done()):
            if self.config.eval_handling == EvalHandlingEnum.STOP_TRAIN:
                return
            elif self.config.eval_handling == EvalHandlingEnum.LIMIT_TRAIN:
                max_num_workers = int(
                    self.max_num_workers * self.config.eval_limit_ratio
                )
            else:
                max_num_workers = self.max_num_workers
        else:
            max_num_workers = self.max_num_workers

        # set max_num_workers to whatever is max off policy and num workers
        queue_capacity = (
            self.config.max_batches_offpolicy
            * self.config.batch_size
            // self.config.group_size
        )
        available_queue_slots = max(0, queue_capacity - self.status_dict["queue_size"])
        original_max_workers = max_num_workers
        max_num_workers = min(max_num_workers, available_queue_slots)

        if (self.curr_step == 0) and (len(self.workers) == 0):
            # We are starting up, so we should just skip the append to the list
            pass
        else:
            # Log how many workers we *intend* to add
            workers_to_add = max(0, max_num_workers - len(self.workers))
            self.workers_added_list.append(workers_to_add)

        while len(self.workers) < max_num_workers:
            # Generate a UUID for tracking this item
            item_uuid = str(uuid.uuid4())
            item = None # Initialize item to None
            if len(self.backlog) > 0:
                item = self.backlog.pop()
            else:
                item = await self.get_next_item()

            if item is None:
                break # Exit loop if no item is available

            self.running_items[item_uuid] = item
            worker = asyncio.create_task(self.handle_env(item_uuid))
            self.workers.add(worker)
            worker.add_done_callback(
                lambda fut, i=item: (
                    (
                        self.workers.discard(fut),
                        (
                            setattr(self, "last_completed_item", i)
                            if fut.result()
                            else None
                        ),
                    )[1]
                    if fut.done() and not fut.cancelled()
                    else None
                )
            )

    async def env_manager(self):
        """
        Rollout manager
        """
        await self.setup()
        await self.setup_wandb()
        await self.register_env()
        await self.get_server_info()
        # Wait for other instances to get setup :)
        await asyncio.sleep(5)
        while True:
            if self.last_loop_time is not None:
                self.mainloop_timings.append(
                    max(0.0, time.time() - self.last_loop_time)
                )
            # get status from server
            self.last_loop_time = time.time()
            await self.get_status()
            await self.env_step_checks()
            logger.info(f"env_manager: Status dict: {self.status_dict}")
            # Log queue check values before the condition
            queue_items = self.status_dict["queue_size"] * self.config.group_size
            queue_capacity = self.config.max_batches_offpolicy * self.config.batch_size
            if (
                self.status_dict["current_step"]
                + (
                    self.status_dict["queue_size"]
                    * self.config.group_size
                    // self.config.batch_size
                )
            ) > self.config.total_steps:
                for worker in self.workers:
                    worker.cancel()
                break
            if (
                (
                    queue_items
                    >= queue_capacity
                )
                and (self.config.max_batches_offpolicy > 0)
            ) or (self.config.batch_size == -1):
                # We have too many, lets cleanup the tasks and wait a bit
                self.backlog.extend(self.running_items.values())
                for worker in self.workers:
                    worker.cancel()
                self.running_items = dict()
                self.workers = set()
            elif len(self.workers) >= self.max_num_workers:
                pass
            else:
                await self.add_train_workers()
            await asyncio.sleep(0.1)

    async def process_manager(self):
        """
        Process manager for running a specific number of groups
        """
        await self.setup()

        if self.config.use_wandb:
            random_id = "".join(random.choices(string.ascii_lowercase, k=6))
            current_date = datetime.now().strftime("%Y-%m-%d")
            wandb_run_name = f"{self.name}-{current_date}-{random_id}"
            wandb.init(
                project=self.wandb_project,
                name=wandb_run_name,
                group=self.wandb_group,
                config=self.config.model_dump(),
            )

        # Initialize the processing
        self.curr_step = 0

        print(f"Starting to process {self.n_groups_to_process} groups...")

        # Process the required number of groups
        while self.curr_step < self.n_groups_to_process:
            # Get an item to process
            item = await self.get_next_item()
            if item is None:
                print("No more items to process")
                break

            # Process the group
            print(f"Processing group {self.curr_step + 1}/{self.n_groups_to_process}")

            # Collect trajectories with the specified group size
            # Override the group_size temporarily
            self.config.group_size = self.group_size_to_process

            # Collect and process the trajectories
            to_postprocess, _ = await self.collect_trajectories(item)

            if to_postprocess:
                # Post-process the trajectories
                processed_data = await self.postprocess_histories(to_postprocess)

                # Save to output file (don't send to API)
                await self.handle_send_to_api(
                    processed_data,
                    item,
                    do_send_to_api=False,
                    abort_on_any_max_length_exceeded=False,
                )
                await self.wandb_log()

                self.curr_step += 1
                print(
                    f"Successfully processed group {self.curr_step}/{self.n_groups_to_process}"
                )
            else:
                print("Failed to process group, retrying...")

        print(f"Completed processing {self.curr_step} groups")

        # Close the output file if it's open
        if self.jsonl_writer is not None:
            self.jsonl_writer.close()

        generate_html(self.config.data_path_to_save_groups)

    @classmethod
    def cli(cls):
        """
        Command-line interface entry point for the environment.
        This method handles the CLI commands for serve and process.
        """

        # Create subcommands dictionary
        subcommands = {
            "serve": cls.get_cli_serve_config_cls(),
            "process": cls.get_cli_process_config_cls(),
        }

        # Custom exception handler for cleaner error output
        def custom_error_handler(ex: Exception) -> int:
            """Handles exceptions with clean output for known error types."""
            if isinstance(ex, FailedExecutionException):
                # Handle argparse errors (already printed by argparse)
                print()
                print(ex.message.split("error: ")[-1])
                return 2

            raise ex

        run_and_exit(
            subcommands,
            description=f"CLI for {cls.__name__}",
            exception_handler=custom_error_handler,
        )

    @classmethod
    def get_cli_serve_config_cls(cls) -> type:
        """
        Returns the CLI configuration class for serving commands.

        Returns:
            type: The CliServeConfig class for serving commands.
        """

        env_config, server_configs = cls.config_init()
        env_full_prefix = f"{ENV_NAMESPACE}{NAMESPACE_SEP}"
        openai_full_prefix = f"{OPENAI_NAMESPACE}{NAMESPACE_SEP}"

        class CliServeConfig(
            get_prefixed_pydantic_model(type(env_config), env_full_prefix),
            get_prefixed_pydantic_model(OpenaiConfig, openai_full_prefix),
            ServerManagerConfig,
            Cmd,
        ):
            """
            Configuration for the serve command.
            This combines BaseEnvConfig and OpenaiConfig into a single command.
            """

            def run(self) -> None:
                """The logic to execute for the 'serve' command."""
                # Convert this config into the formats needed by BaseEnv
                wandb_name_attr = f"{ENV_NAMESPACE}{NAMESPACE_SEP}wandb_name"
                if getattr(self, wandb_name_attr) is None and cls.name is not None:
                    setattr(self, wandb_name_attr, cls.name)
                model_dumped = self.model_dump(exclude_unset=True)
                server_manager_config = ServerManagerConfig(**model_dumped)
                # Create the environment instance
                env = cls(
                    config=env_config,
                    server_configs=server_configs,
                    slurm=server_manager_config.slurm,
                    testing=server_manager_config.testing,
                )

                # Run the environment
                asyncio.run(env.env_manager())

        return CliServeConfig

    @classmethod
    def get_cli_process_config_cls(cls) -> type:
        """
        Returns the CLI configuration class for processing commands.

        Returns:
            type: The CliProcessConfig class for processing commands.
        """

        PROCESS_MODE_ENV_DEFAULT_CONFIG = BaseEnvConfig(
            group_size=8,
            total_steps=2,
            ensure_scores_are_not_same=False,
            include_messages=True,
        )
        PROCESS_MODE_OPENAI_DEFAULT_CONFIG = OpenaiConfig(
            model_name="gpt-4.1-nano",
            base_url=None,
            api_key=None,
        )
        PROCESS_MODE_SERVER_MANAGER_DEFAULT_CONFIG = ServerManagerConfig(
            slurm=False,
            testing=False,
        )

        default_env_config, default_openai_config = cls.config_init()

        if isinstance(default_openai_config, list):
            default_openai_config = default_openai_config[0]

        env_full_prefix = f"{ENV_NAMESPACE}{NAMESPACE_SEP}"
        openai_full_prefix = f"{OPENAI_NAMESPACE}{NAMESPACE_SEP}"

        env_config_cls_new_defaults = adjust_model_defaults(
            type(default_env_config), PROCESS_MODE_ENV_DEFAULT_CONFIG
        )
        openai_config_cls_new_defaults = adjust_model_defaults(
            OpenaiConfig, PROCESS_MODE_OPENAI_DEFAULT_CONFIG
        )
        server_manager_config_cls_new_defaults = adjust_model_defaults(
            ServerManagerConfig,
            PROCESS_MODE_SERVER_MANAGER_DEFAULT_CONFIG,
        )

        class CliProcessConfig(
            get_prefixed_pydantic_model(env_config_cls_new_defaults, env_full_prefix),
            get_prefixed_pydantic_model(
                openai_config_cls_new_defaults, openai_full_prefix
            ),
            server_manager_config_cls_new_defaults,
            Cmd,
        ):
            """
            Configuration for the process command.
            """

            config: str | None = Field(
                default=None,
                description="Path to .yaml config file. CLI args override this.",
            )

            def run(self) -> None:
                """The logic to execute for the 'process' command."""
                # Setup environment configuration
                wandb_name_attr = f"{ENV_NAMESPACE}{NAMESPACE_SEP}wandb_name"
                if getattr(self, wandb_name_attr) is None and cls.name is not None:
                    setattr(self, wandb_name_attr, cls.name)

                if self.config is not None:
                    with open(self.config, "r") as f:
                        config = yaml.safe_load(f)
                    print(f"Loaded config from {self.config}")
                else:
                    config = {}

                cli_passed_flags = get_double_dash_flags()

                # cli args overrides config file which overrides class defaults which overrides process mode defaults
                env_config = env_config_cls_new_defaults(
                    **merge_dicts(
                        default_env_config.model_dump(),
                        PROCESS_MODE_ENV_DEFAULT_CONFIG.model_dump(),
                        config.get(ENV_NAMESPACE, {}),
                        extract_namespace(
                            cli_passed_flags, env_full_prefix
                        ),  # only extract namespace for cli-passed args
                    )
                )
                openai_config = openai_config_cls_new_defaults(
                    **merge_dicts(
                        default_openai_config.model_dump(),
                        PROCESS_MODE_OPENAI_DEFAULT_CONFIG.model_dump(),
                        config.get(OPENAI_NAMESPACE, {}),
                        extract_namespace(
                            cli_passed_flags, openai_full_prefix
                        ),  # only extract namespace for cli-passed args
                    )
                )

                server_manager_cli_passed_flags = {}
                if "slurm" in cli_passed_flags:
                    server_manager_cli_passed_flags["slurm"] = cli_passed_flags["slurm"]
                if "testing" in cli_passed_flags:
                    server_manager_cli_passed_flags["testing"] = cli_passed_flags[
                        "testing"
                    ]

                server_manager_config = server_manager_config_cls_new_defaults(
                    **merge_dicts(
                        ServerManagerConfig().model_dump(),
                        PROCESS_MODE_SERVER_MANAGER_DEFAULT_CONFIG.model_dump(),
                        config.get(SERVER_MANAGER_NAMESPACE, {}),
                        server_manager_cli_passed_flags,
                    )
                )

                # Create the environment instance
                env = cls(
                    config=env_config,
                    server_configs=[openai_config],
                    slurm=server_manager_config.slurm,
                    testing=server_manager_config.testing,
                )

                # Set the process mode parameters
                env.process_mode = True
                env.n_groups_to_process = env_config.total_steps
                env.group_size_to_process = env_config.group_size

                print(
                    f"Processing {env_config.total_steps} groups of "
                    f"{env_config.group_size} responses and "
                    f"writing to {env_config.data_path_to_save_groups}"
                )

                asyncio.run(env.process_manager())

                # Actual implementation would go here

        return CliProcessConfig<|MERGE_RESOLUTION|>--- conflicted
+++ resolved
@@ -393,83 +393,6 @@
             raise e
 
     async def register_env(self):
-<<<<<<< HEAD
-        # Give trainer process a chance to start with exponential backoff
-        max_retries = 10
-        for attempt in range(max_retries):
-            wait_time = (1 * (2**attempt)) + random.uniform(0, 0.2) # For backoff
-            try:
-                async with aiohttp.ClientSession() as session:
-                    async with session.post(
-                        f"{self.config.rollout_server_url}/register-env",
-                        json={
-                            "max_token_length": self.config.max_token_length,
-                            "desired_name": self.config.wandb_name,
-                            "weight": self.config.inference_weight,
-                        },
-                    ) as resp:
-                        # Check for server-side errors (5xx)
-                        if resp.status >= 500:
-                            # Specifically handle 503 Service Unavailable (server not ready)
-                            if resp.status == 503:
-                                detail = "Server unavailable (503)."
-                                try:
-                                    # Try to get more detail if response is JSON
-                                    err_data = await resp.json()
-                                    detail = err_data.get("detail", detail)
-                                except json.JSONDecodeError:
-                                    pass # Keep default detail
-                                logger.warning(
-                                    f"Registration attempt {attempt + 1}/{max_retries} failed: {detail} "
-                                    f"Waiting {wait_time:.2f}s before retrying."
-                                )
-                            else:
-                                # Handle other 5xx errors
-                                error_text = await resp.text()
-                                logger.warning(
-                                    f"Registration attempt {attempt + 1}/{max_retries} failed "
-                                    f"with status {resp.status}: {error_text}. Retrying..."
-                                )
-                            # Raise exception to trigger retry logic below
-                            resp.raise_for_status()
-
-                        # Try to decode JSON, catching error if response is not JSON
-                        data = await resp.json()
-                        self.env_id = data["env_id"]
-                        self.wandb_prepend = data["wandb_name"]
-                        self.curr_step = data["starting_step"]
-                        self.checkpoint_dir = data["checkpoint_dir"]
-                        self.checkpoint_interval = data["checkpoint_interval"]
-                        if self.config.total_steps == -1:
-                            self.config.total_steps = data["num_steps"]
-                            if self.config.total_steps == -1:
-                                raise ValueError("Total steps not set in config or server!")
-                        print(
-                            f"Initialized env with id {self.env_id}: "
-                            f"curr_step: {self.curr_step}, "
-                            f"checkpoint_dir: {self.checkpoint_dir}, "
-                            f"checkpoint_interval: {self.checkpoint_interval}"
-                        )
-                        if self.curr_step > 0:
-                            self.load_checkpoint()
-                        # Success, exit the method
-                        logger.warning(f"Environment registration successful on attempt {attempt + 1}.")
-                        return
-
-            except (aiohttp.ClientError, json.JSONDecodeError) as e:
-                logger.warning(
-                    f"Registration attempt {attempt + 1}/{max_retries} failed: {e}. "
-                    f"Waiting {wait_time:.2f}s before retrying."
-                )
-                if attempt + 1 == max_retries:
-                    logger.error("Max retries reached for environment registration. Raising error.")
-                    raise  # Re-raise the last exception if max retries are hit
-                await asyncio.sleep(wait_time)
-            except Exception as e:
-                # Catch any other unexpected error during registration
-                logger.error(f"Unexpected error during registration attempt {attempt + 1}: {e}")
-                raise # Re-raise unexpected errors immediately
-=======
         # Now register the env...
         while True:
             data = await self._register_env()
@@ -495,7 +418,6 @@
             if self.curr_step > 0:
                 self.load_checkpoint()
             break
->>>>>>> f9b39c28
 
     async def get_server_info(self):
         """
