--- conflicted
+++ resolved
@@ -1,4 +1,3 @@
-<<<<<<< HEAD
 import argparse
 import logging
 import threading
@@ -15,23 +14,13 @@
 )
 logger = logging.getLogger("ZMQSidecar")
 
-=======
-import logging
-import threading
-from typing import Optional
-
-import wandb
-import zmq
-
-logger = logging.getLogger(__name__)
->>>>>>> 646da3af
-
 
 class ZMQLogAggregator:
     """
     A sidecar service that listens for log data over ZeroMQ and aggregates it
     into the centralized WandB run.
     """
+
 
     def __init__(self, port: int = 5555, context: Optional[zmq.Context] = None):
         self.port = port
@@ -44,6 +33,7 @@
         """Start the aggregator thread."""
         if self.running:
             return
+
 
         try:
             self.socket.bind(f"tcp://*:{self.port}")
@@ -97,21 +87,14 @@
         poller = zmq.Poller()
         poller.register(self.socket, zmq.POLLIN)
 
-<<<<<<< HEAD
         logger.info("ZMQ Sidecar loop started")
 
-=======
->>>>>>> 646da3af
         while self.running:
             try:
                 # check if open
                 socks = dict(poller.poll(1000))
                 if self.socket in socks:
-<<<<<<< HEAD
                     # pyobj in case of some other data stuff later
-=======
-                    # pyobj in case of  some other data stuff later
->>>>>>> 646da3af
                     payload = self.socket.recv_pyobj()
 
                     # Check if it's a control message
@@ -121,7 +104,6 @@
 
                     # Otherwise treat as log payload
                     if wandb.run is not None:
-<<<<<<< HEAD
                         wandb.log(payload)
                     else:
                         # Optional: accumulate logs buffer or just debug log
@@ -150,18 +132,4 @@
 
 
 if __name__ == "__main__":
-    main()
-=======
-
-                        wandb.log(payload)
-                    else:
-
-                        logger.debug(
-                            f"Received log payload (wandb not active): {payload.keys() if isinstance(payload, dict) else 'unknown'}"
-                        )
-
-            except Exception as e:
-                logger.error(f"Error in ZMQLogAggregator loop: {e}")
-                if not self.running:
-                    break
->>>>>>> 646da3af
+    main()