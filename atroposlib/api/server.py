import time
import uuid
from typing import Any, List, Optional

from fastapi import FastAPI, status, HTTPException
from fastapi.middleware.cors import CORSMiddleware
from fastapi.responses import PlainTextResponse
from pydantic import BaseModel

from atroposlib.api.utils import grab_exact_from_heterogeneous_queue

app = FastAPI(title="AtroposLib API")

app.add_middleware(
    CORSMiddleware,
    allow_origins=["*"],
    allow_credentials=True,
    allow_methods=["*"],
    allow_headers=["*"],
)


@app.get("/")
async def root():
    return {"message": "AtroposLib API"}


class Registration(BaseModel):
    wandb_group: str
    wandb_project: str
    batch_size: int
    max_token_len: int
    checkpoint_dir: str
    save_checkpoint_interval: int
    starting_step: int
    num_steps: int


class RegisterEnv(BaseModel):
    max_token_length: int
    desired_name: str
    weight: float


class EnvIdentifier(BaseModel):
    env_id: int


class ScoredData(BaseModel):
    tokens: List[List[int]]
    masks: List[List[int]]
    scores: List[float]
    ref_logprobs: Optional[List[List[float]]] = None
    overrides: Optional[List[dict]] = None
    group_overrides: Optional[dict] = None
    images: Optional[Any] = None


class Status(BaseModel):
    """
    basemodel for status information of the current server
    """

    current_step: int
    queue_size: int


class Info(BaseModel):
    """
    basemodel for useful information
    """

    batch_size: int = -1


@app.post("/register")
async def register(registration: Registration):
    try:
        isinstance(app.state.queue, list)
    except AttributeError:
        app.state.queue = []
        app.state.group = registration.wandb_group
        app.state.project = registration.wandb_project
        app.state.batchsize = int(registration.batch_size)
        app.state.max_token_len = int(registration.max_token_len)
        app.state.status_dict = {"step": registration.starting_step}
        app.state.checkpoint_dir = registration.checkpoint_dir
        app.state.save_checkpoint_interval = registration.save_checkpoint_interval
        app.state.num_steps = registration.num_steps
        app.state.curr_batch = []
        app.state.started = False
        app.state.envs = []
    try:
        app.state.requesters.append(uuid.uuid4().int)
    except AttributeError:
        # If requesters doesn't exist, create it
        app.state.requesters = [uuid.uuid4().int]
    return {"uuid": app.state.requesters[-1]}


@app.post("/register-env")
async def register_env_url(register_env: RegisterEnv):
<<<<<<< HEAD
    # Check if essential state from /register has been initialized
    required_attrs = ["envs", "status_dict", "checkpoint_dir", "save_checkpoint_interval", "num_steps"]
    for attr in required_attrs:
        if not hasattr(app.state, attr):
            raise HTTPException(
                status_code=status.HTTP_503_SERVICE_UNAVAILABLE,
                detail=f"Server state not fully initialized. Missing '{attr}'. Please ensure the trainer has registered first."
            )

    # Original logic proceeds if state is initialized
    checkpoint_dir = app.state.checkpoint_dir
=======
    try:
        if not app.state.started:
            return {
                "status": "wait for trainer to start",
            }
    except AttributeError:
        return {
            "status": "wait for trainer to start",
        }
    try:
        isinstance(app.state.envs, list)
    except AttributeError:
        app.state.envs = []
    checkpoint_dir = ""
    try:
        checkpoint_dir = app.state.checkpoint_dir
    except AttributeError:
        pass
>>>>>>> f9b39c28
    real_name = (
        f"{register_env.desired_name}_"
        f"{len([x for x in app.state.envs if x['desired_name'] == register_env.desired_name])}"
    )
    registered_id = len(app.state.envs)
    app.state.envs.append(
        {
            "max_context_len": register_env.max_token_length,
            "weight": register_env.weight if register_env.weight is not None else 1.0,
            "desired_name": register_env.desired_name,
            "real_name": real_name,
            "registered_id": registered_id,
            "last_update": time.time(),
            "connected": True,
        }
    )
    return {
        "status": "success",
        "env_id": registered_id,
        "wandb_name": real_name,
        "checkpoint_dir": checkpoint_dir,
        "starting_step": app.state.status_dict["step"],
        "checkpoint_interval": app.state.save_checkpoint_interval,
        "num_steps": app.state.num_steps,
    }


@app.post("/disconnect-env")
async def disconnect_env(disconnect_env: EnvIdentifier):
    try:
        app.state.envs[disconnect_env.env_id]["connected"] = False
        return {"status": "success"}
    except (AttributeError, IndexError) as e:
        return {"status": "failure", "error": str(e)}


@app.get("/wandb_info")
async def wandb_info():
    try:
        return {"group": app.state.group, "project": app.state.project}
    except AttributeError:
        return {"group": None, "project": None}


@app.get("/info")
async def info():
    try:
        return {
            "batch_size": app.state.batchsize,
            "max_token_len": app.state.max_token_len,
        }
    except AttributeError:
        return {"batch_size": -1, "max_token_len": -1}


@app.get("/batch")
async def get_batch():
    if not app.state.started:
        app.state.started = True

    if len(app.state.curr_batch) > 0:
        return {"batch": app.state.curr_batch.pop()}
    else:
        new_batches = []
        batch, app.state.queue = grab_exact_from_heterogeneous_queue(
            app.state.queue, app.state.batchsize
        )
        while batch is not None:
            new_batches.append(batch)
            batch, app.state.queue = grab_exact_from_heterogeneous_queue(
                app.state.queue, app.state.batchsize
            )
        steps_to_take = len(new_batches)
        if steps_to_take == 0:
            return {"batch": None}
        app.state.status_dict["step"] += steps_to_take
        # chunk it
        for batch in new_batches:
            app.state.curr_batch.append(batch)
        curr_batch = app.state.curr_batch.pop()
        # check length before sending
        print(f"Sending batch of length {sum(len(x['tokens']) for x in curr_batch)}")
        return {"batch": curr_batch}


@app.get("/latest_example")
async def get_latest_example():
    try:
        return app.state.latest
    except AttributeError:
        return {
            "tokens": [],
            "masks": [],
            "scores": [],
            "ref_logprobs": [],
            "images": [],
        }


@app.post("/scored_data")
async def scored_data(scored_data: ScoredData):
    app.state.queue.append(
        {
            "tokens": scored_data.tokens,
            "masks": scored_data.masks,
            "scores": scored_data.scores,
            "ref_logprobs": scored_data.ref_logprobs,
            "overrides": scored_data.overrides,
            "group_overrides": scored_data.group_overrides,
            "images": scored_data.images,
        }
    )
    app.state.latest = app.state.queue[-1]
    return {"status": "received"}


@app.post("/scored_data_list")
async def scored_data_list(scored_data_list: List[ScoredData]):
    """Handle a list of ScoredData objects for step-based learning"""

    for idx, scored_data in enumerate(scored_data_list):

        app.state.queue.append(
            {
                "tokens": scored_data.tokens,
                "masks": scored_data.masks,
                "scores": scored_data.scores,
                "ref_logprobs": scored_data.ref_logprobs,
                "overrides": scored_data.overrides,
                "group_overrides": scored_data.group_overrides,
                "images": scored_data.images,
            }
        )

    if scored_data_list:
        app.state.latest = app.state.queue[-1]

    return {"status": "received", "groups_processed": len(scored_data_list)}


@app.get("/status")
async def get_status():
    try:
        return {
            "current_step": app.state.status_dict["step"],
            "queue_size": len(app.state.queue),
        }
    except AttributeError:
        return {"current_step": 0, "queue_size": 0}


@app.get("/status-env")
async def get_status_env(env: EnvIdentifier):
    total = sum(
        [
            x["max_context_len"] * max(0.0, x["weight"])
            for x in app.state.envs
            if x["connected"]
        ]
    )
    env_weight = (
        app.state.envs[env.env_id]["max_context_len"]
        * app.state.envs[env.env_id]["weight"]
        / total
    )
    env_weight = max(
        0.01, env_weight
    )  # Minimum weight of 0.01 :) TODO: try to figure out a better way to do this

    try:
        ret_dict = {
            "current_step": app.state.status_dict["step"],
            "queue_size": len(app.state.queue),
        }
    except AttributeError:
        ret_dict = {"current_step": 0, "queue_size": 0}
    ret_dict["env_weight"] = env_weight
    return ret_dict


@app.get("/reset_data")
async def reset_data():
    try:
        del app.state.queue
        app.state.group = None
        app.state.project = None
        app.state.batchsize = -1
        app.state.num_steps = -1
        app.state.status_dict = {"step": 0}
        app.state.curr_batch = []
        app.state.started = False
        app.state.requesters = []
        app.state.envs = []
    except KeyError:
        pass
    return PlainTextResponse("Reset successful", status_code=status.HTTP_200_OK)<|MERGE_RESOLUTION|>--- conflicted
+++ resolved
@@ -100,19 +100,6 @@
 
 @app.post("/register-env")
 async def register_env_url(register_env: RegisterEnv):
-<<<<<<< HEAD
-    # Check if essential state from /register has been initialized
-    required_attrs = ["envs", "status_dict", "checkpoint_dir", "save_checkpoint_interval", "num_steps"]
-    for attr in required_attrs:
-        if not hasattr(app.state, attr):
-            raise HTTPException(
-                status_code=status.HTTP_503_SERVICE_UNAVAILABLE,
-                detail=f"Server state not fully initialized. Missing '{attr}'. Please ensure the trainer has registered first."
-            )
-
-    # Original logic proceeds if state is initialized
-    checkpoint_dir = app.state.checkpoint_dir
-=======
     try:
         if not app.state.started:
             return {
@@ -131,7 +118,6 @@
         checkpoint_dir = app.state.checkpoint_dir
     except AttributeError:
         pass
->>>>>>> f9b39c28
     real_name = (
         f"{register_env.desired_name}_"
         f"{len([x for x in app.state.envs if x['desired_name'] == register_env.desired_name])}"
