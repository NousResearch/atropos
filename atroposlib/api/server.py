import gzip
import logging
import os
import time
import uuid
from typing import Any, Dict, List, Optional

import zmq
from fastapi import FastAPI, status
from fastapi.middleware.cors import CORSMiddleware
from fastapi.middleware.gzip import GZipMiddleware
from fastapi.responses import PlainTextResponse
from pydantic import BaseModel, field_validator
from starlette.datastructures import MutableHeaders
from starlette.types import Receive, Scope, Send

from atroposlib.api.utils import (
    find_groups_summing_to_target,
    grab_batch_with_minimum_allocations,
    grab_exact_from_heterogeneous_queue,
)

logger = logging.getLogger(__name__)

# Constants
MIN_ENV_WEIGHT = (
    0.01  # Minimum weight to prevent environments from being completely starved
)

# Message import removed - using Dict[str, Any] for more flexible validation

app = FastAPI(title="AtroposLib API")

app.add_middleware(
    CORSMiddleware,
    allow_origins=["*"],
    allow_credentials=True,
    allow_methods=["*"],
    allow_headers=["*"],
)


app.add_middleware(GZipMiddleware, minimum_size=1000)


class GZipRequestMiddleware:

    def __init__(self, app):
        self.app = app

    async def __call__(self, scope: Scope, receive: Receive, send: Send):
        if scope["type"] != "http":
            await self.app(scope, receive, send)
            return

        headers = MutableHeaders(scope=scope)
        content_encoding = headers.get("content-encoding", "")
        if "gzip" not in content_encoding.lower():
            await self.app(scope, receive, send)
            return

        body_chunks = []
        more_body = True
        while more_body:
            message = await receive()
            body_chunks.append(message.get("body", b""))
            more_body = message.get("more_body", False)

        body = b"".join(body_chunks)
        if body:
            try:
                decompressed = gzip.decompress(body)
            except OSError:
                response = PlainTextResponse(
                    "Invalid gzip payload",
                    status_code=status.HTTP_400_BAD_REQUEST,
                )
                await response(scope, receive, send)
                return
        else:
            decompressed = b""

        mutable_headers = MutableHeaders(scope=scope)
        mutable_headers["content-length"] = str(len(decompressed))
        if "content-encoding" in mutable_headers:
            del mutable_headers["content-encoding"]

        sent = False

        # needed some odd logic here to handle gzip stream so just returning an empty body
        async def new_receive():
            nonlocal sent
            if sent:
                return {"type": "http.request", "body": b"", "more_body": False}
            sent = True
            return {
                "type": "http.request",
                "body": decompressed,
                "more_body": False,
            }

        await self.app(scope, new_receive, send)


app.add_middleware(GZipRequestMiddleware)


@app.get("/")
async def root():
    return {"message": "AtroposLib API"}


class Registration(BaseModel):
    wandb_group: str
    wandb_project: str
    batch_size: int
    max_token_len: int
    checkpoint_dir: str
    save_checkpoint_interval: int
    starting_step: int
    num_steps: int


class RegisterEnv(BaseModel):
    max_token_length: int
    desired_name: str
    weight: float
    group_size: int
    min_batch_allocation: Optional[float] = (
        None  # Minimum proportion of a batch this env should be allocated (0.0-1.0)
    )


class EnvIdentifier(BaseModel):
    env_id: int


class ScoredData(BaseModel):
    tokens: List[List[int]]
    masks: List[List[int]]
    scores: List[float]
    advantages: Optional[List[List[float]]] = None
    ref_logprobs: Optional[List[List[float]]] = None
    messages: Optional[List[List[Dict[str, Any]]]] = (
        None  # Changed from Message TypedDict to Dict
    )
    generation_params: Optional[Dict[str, Any]] = None
    inference_logprobs: Optional[List[List[float]]] = None
    overrides: Optional[List[dict]] = None
    group_overrides: Optional[dict] = None
    images: Optional[Any] = None
    env_id: Optional[int] = None  # ID of the environment that generated this data

    @field_validator("messages", mode="before")
    @classmethod
    def validate_messages(cls, v):
        """Validate messages field to ensure required fields are present.

        This validator only checks that messages have 'role' and 'content' fields.
        The 'reward' field is completely optional.
        """
        if v is None:
            return None

        for message_list in v:
            for msg in message_list:
                # Ensure the message has the required fields
                if "role" not in msg or "content" not in msg:
                    raise ValueError("Message must have 'role' and 'content' fields")

        return v


def _scored_data_to_dict(scored_data: ScoredData) -> Dict[str, Any]:
    """Convert a `ScoredData` pydantic model into a plain dictionary."""

    return {
        "tokens": scored_data.tokens,
        "masks": scored_data.masks,
        "scores": scored_data.scores,
        "advantages": scored_data.advantages,
        "ref_logprobs": scored_data.ref_logprobs,
        "messages": scored_data.messages,
        "generation_params": scored_data.generation_params,
        "inference_logprobs": scored_data.inference_logprobs,
        "overrides": scored_data.overrides,
        "group_overrides": scored_data.group_overrides,
        "images": scored_data.images,
        "env_id": scored_data.env_id,
    }


def _process_scored_data(scored_data: ScoredData) -> Dict[str, Any]:
    """Normalize buffering/queueing logic for scored data submissions."""

    if not hasattr(app.state, "queue"):
        app.state.queue = []
    if not hasattr(app.state, "buffer"):
        app.state.buffer = {}

    data_dict = _scored_data_to_dict(scored_data)
    env_id = data_dict.get("env_id")
    envs = getattr(app.state, "envs", [])

    if env_id is not None and env_id < len(envs):
        expected_group_size = envs[env_id].get("group_size", 1)
        actual_group_size = len(scored_data.tokens)

        if actual_group_size != expected_group_size:
            buffer = app.state.buffer.setdefault(env_id, [])
            buffer.append(data_dict)

            indices = find_groups_summing_to_target(buffer, expected_group_size)

            if indices:
                groups_to_add = []
                for idx in sorted(indices, reverse=True):
                    groups_to_add.append(buffer.pop(idx))

                for group in reversed(groups_to_add):
                    app.state.queue.append(group)
                    app.state.latest = group

            return {
                "status": "buffered",
                "buffer_size": sum(
                    len(group["tokens"]) for group in app.state.buffer.get(env_id, [])
                ),
            }

    app.state.queue.append(data_dict)
    app.state.latest = data_dict
    return {"status": "received"}


class Status(BaseModel):
    """
    basemodel for status information of the current server
    """

    current_step: int
    queue_size: int


class Info(BaseModel):
    """
    basemodel for useful information
    """

    batch_size: int = -1


def send_to_sidecar(payload: Dict[str, Any], port: int):
    """Helper to send payload to ZMQ sidecar (PUSH)."""
    try:
        context = zmq.Context()
        socket = context.socket(zmq.PUSH)
        socket.connect(f"tcp://localhost:{port}")
        socket.send_pyobj(payload)
        socket.close()
        context.term()
    except Exception as e:
        logger.error(f"Failed to send payload to sidecar: {e}")


@app.post("/register")
async def register(registration: Registration):
    # Initialize app state if not already done
    if not hasattr(app.state, "queue"):
        app.state.queue = []
        app.state.group = registration.wandb_group
        app.state.project = registration.wandb_project
        app.state.batchsize = int(registration.batch_size)
        app.state.max_token_len = int(registration.max_token_len)
        app.state.status_dict = {"step": registration.starting_step}
        app.state.checkpoint_dir = registration.checkpoint_dir
        app.state.save_checkpoint_interval = registration.save_checkpoint_interval
        app.state.num_steps = registration.num_steps
        app.state.curr_batch = []
        app.state.started = False
        app.state.envs = []
        app.state.buffer = {}  # Buffer for mixed-size groups per environment

        # Init ZMQ config
        zmq_port_str = os.getenv("ATROPOS_ZMQ_PORT", "5555")
        zmq_port = int(zmq_port_str)
        app.state.zmq_port = zmq_port

        if registration.wandb_project:
            # Resume Logic:
            # hash of the group name saved locally so that if server crashes
            # or some other issues happens we can keep using the same run for the env isntances
            import hashlib

            run_id = hashlib.md5(registration.wandb_group.encode()).hexdigest()

            # Generate config for sidecar
            wandb_config = {
                "project": registration.wandb_project,
                "group": registration.wandb_group,
                "name": f"API_Aggregator_{registration.wandb_group}",
                "id": run_id,
                "resume": "allow",
                "config": registration.model_dump(),
                "reinit": True,
            }

            # Send INIT command to sidecar
            send_to_sidecar({"_type": "init", "config": wandb_config}, zmq_port)

            # Store run ID for /wandb_info
            app.state.wandb_run_id = run_id
        else:
            app.state.wandb_run_id = None

    # Initialize requesters list if not already done
    if not hasattr(app.state, "requesters"):
        app.state.requesters = []

    app.state.requesters.append(uuid.uuid4().int)
    return {"uuid": app.state.requesters[-1]}


@app.post("/register-env")
async def register_env_url(register_env: RegisterEnv):
    # Check if trainer has started
    if not hasattr(app.state, "started") or not app.state.started:
        return {
            "status": "wait for trainer to start",
        }

    # Initialize envs list if not already done
    if not hasattr(app.state, "envs"):
        app.state.envs = []

    # Get checkpoint directory safely
    checkpoint_dir = getattr(app.state, "checkpoint_dir", "")
    real_name = (
        f"{register_env.desired_name}_"
        f"{len([x for x in app.state.envs if x['desired_name'] == register_env.desired_name])}"
    )
    registered_id = len(app.state.envs)
    app.state.envs.append(
        {
            "max_context_len": register_env.max_token_length,
            "weight": register_env.weight if register_env.weight is not None else 1.0,
            "desired_name": register_env.desired_name,
            "real_name": real_name,
            "registered_id": registered_id,
            "last_update": time.time(),
            "connected": True,
            "min_batch_allocation": register_env.min_batch_allocation,
            "group_size": register_env.group_size,
        }
    )
    return {
        "status": "success",
        "env_id": registered_id,
        "wandb_name": real_name,
        "checkpoint_dir": checkpoint_dir,
        "starting_step": app.state.status_dict["step"],
        "checkpoint_interval": app.state.save_checkpoint_interval,
        "num_steps": app.state.num_steps,
    }


@app.post("/disconnect-env")
async def disconnect_env(disconnect_env: EnvIdentifier):
    try:
        app.state.envs[disconnect_env.env_id]["connected"] = False
        return {"status": "success"}
    except (AttributeError, IndexError) as e:
        return {"status": "failure", "error": str(e)}


@app.get("/wandb_info")
async def wandb_info():
    try:
        return {
            "group": app.state.group,
            "project": app.state.project,
            "zmq_port": getattr(app.state, "zmq_port", None),
            "wandb_run_id": getattr(app.state, "wandb_run_id", None),
        }
    except AttributeError:
        return {
            "group": None,
            "project": None,
            "zmq_port": None,
            "wandb_run_id": None,
        }


@app.get("/info")
async def info():
    try:
        return {
            "batch_size": app.state.batchsize,
            "max_token_len": app.state.max_token_len,
        }
    except AttributeError:
        return {"batch_size": -1, "max_token_len": -1}


@app.get("/batch")
async def get_batch():
    if not app.state.started:
        app.state.started = True

    if len(app.state.curr_batch) > 0:
        return {"batch": app.state.curr_batch.pop()}
    else:
        new_batches = []
        # Check if any envs have minimum allocations
        has_min_allocations = any(
            env.get("min_batch_allocation") is not None
            for env in getattr(app.state, "envs", [])
        )

        if has_min_allocations:
            batch, app.state.queue = grab_batch_with_minimum_allocations(
                app.state.queue, app.state.batchsize, app.state.envs
            )
        else:
            batch, app.state.queue = grab_exact_from_heterogeneous_queue(
                app.state.queue, app.state.batchsize
            )

        while batch is not None:
            new_batches.append(batch)
            if has_min_allocations:
                batch, app.state.queue = grab_batch_with_minimum_allocations(
                    app.state.queue, app.state.batchsize, app.state.envs
                )
            else:
                batch, app.state.queue = grab_exact_from_heterogeneous_queue(
                    app.state.queue, app.state.batchsize
                )
        steps_to_take = len(new_batches)
        if steps_to_take == 0:
            return {"batch": None}
        app.state.status_dict["step"] += steps_to_take
        # chunk it
        for batch in new_batches:
            app.state.curr_batch.append(batch)
        curr_batch = app.state.curr_batch.pop()
        # check length before sending
        print(f"Sending batch of {sum(len(x['tokens']) for x in curr_batch)} sequences")
        return {"batch": curr_batch}


@app.get("/latest_example")
async def get_latest_example():
    try:
        return app.state.latest
    except AttributeError:
        return {
            "tokens": [],
            "masks": [],
            "scores": [],
            "advantages": [],
            "ref_logprobs": [],
            "generation_params": [],
            "inference_logprobs": [],
            "messages": [],
            "images": [],
        }


@app.post("/scored_data")
async def scored_data(scored_data: ScoredData):
<<<<<<< HEAD
    data_dict = {
        "tokens": scored_data.tokens,
        "masks": scored_data.masks,
        "scores": scored_data.scores,
        "advantages": scored_data.advantages,
        "ref_logprobs": scored_data.ref_logprobs,
        "messages": scored_data.messages,
        "generation_params": scored_data.generation_params,
        "inference_logprobs": scored_data.inference_logprobs,
        "overrides": scored_data.overrides,
        "group_overrides": scored_data.group_overrides,
        "images": scored_data.images,
        "env_id": scored_data.env_id,
    }
    # Check if this is a mixed-size group
    env_id = scored_data.env_id
    if env_id is not None and env_id < len(app.state.envs):
        expected_group_size = app.state.envs[env_id].get("group_size", 1)
        actual_group_size = len(scored_data.tokens)

        if actual_group_size != expected_group_size:
            # Mixed size group - add to buffer
            if env_id not in app.state.buffer:
                app.state.buffer[env_id] = []

            app.state.buffer[env_id].append(data_dict)

            # Try to find groups that sum to expected_group_size
            indices = find_groups_summing_to_target(
                app.state.buffer[env_id], expected_group_size
            )

            if indices:
                # Add these groups to queue in order
                groups_to_add = []
                for idx in sorted(indices, reverse=True):
                    groups_to_add.append(app.state.buffer[env_id].pop(idx))

                # Add in FIFO order
                for group in reversed(groups_to_add):
                    app.state.queue.append(group)
                    app.state.latest = group

            return {
                "status": "buffered",
                "buffer_size": sum(
                    len(g["tokens"]) for g in app.state.buffer.get(env_id, [])
                ),
            }

    # Normal path - correct size or no env info
    app.state.queue.append(data_dict)
    app.state.latest = data_dict
    return {"status": "received"}
=======
    return _process_scored_data(scored_data)
>>>>>>> 063ec333


@app.post("/scored_data_list")
async def scored_data_list(scored_data_list: List[ScoredData]):
    """Handle a list of ScoredData objects for step-based learning"""

    # Process each scored data item
    buffered_count = 0
    last_buffer_size: Optional[int] = None
    for scored_data in scored_data_list:
        result = _process_scored_data(scored_data)
        if result.get("status") == "buffered":
            buffered_count += 1
            last_buffer_size = result.get("buffer_size", last_buffer_size)

    response: Dict[str, Any] = {
        "status": "received",
        "groups_processed": len(scored_data_list),
    }

    if buffered_count:
        response["buffered"] = buffered_count
        if last_buffer_size is not None:
            response["last_buffer_size"] = last_buffer_size

    return response


@app.get("/status")
async def get_status():
    try:
        return {
            "current_step": app.state.status_dict["step"],
            "queue_size": len(app.state.queue),
        }
    except AttributeError:
        return {"current_step": 0, "queue_size": 0}


@app.get("/status-env")
async def get_status_env(env: EnvIdentifier):
    total = sum(
        [
            x["max_context_len"] * max(0.0, x["weight"])
            for x in app.state.envs
            if x["connected"]
        ]
    )
    env_group_size = app.state.envs[env.env_id]["group_size"]
    env_weight = (
        app.state.envs[env.env_id]["max_context_len"]
        * app.state.envs[env.env_id]["weight"]
        / total
    )
    env_weight = max(
        MIN_ENV_WEIGHT, env_weight
    )  # Ensure minimum weight to prevent environment starvation

    # Calculate total minimum allocations
    total_min_allocation = 0.0
    for env_config in app.state.envs:
        if (
            env_config.get("connected", False)
            and env_config.get("min_batch_allocation") is not None
        ):
            total_min_allocation += env_config["min_batch_allocation"]

    # Calculate unallocated fraction
    unallocated_fraction = 1.0 - min(total_min_allocation, 1.0)

    # Find the maximum group size across all items in queue
    queue = getattr(app.state, "queue", [])
    max_group_size = 1
    num_self_sequences_in_queue = 0
    for item in queue:
        group_size = len(item.get("tokens", []))
        if group_size > max_group_size:
            max_group_size = group_size
        if item.get("env_id") == env.env_id:
            # update the group size for the requesting env, handle cases where the group size may be dynamic with max
            env_group_size = max(env_group_size, group_size)
            num_self_sequences_in_queue += group_size

    # update the group size for the requesting env
    app.state.envs[env.env_id]["group_size"] = env_group_size

    # Calculate minimum sequences allocated to each environment
    batch_size = getattr(app.state, "batchsize", 0)
    min_sequences_by_env = {}
    for env_config in app.state.envs:
        if (
            env_config.get("connected", False)
            and env_config.get("min_batch_allocation") is not None
        ):
            env_id = env_config["registered_id"]
            min_sequences = int(batch_size * env_config["min_batch_allocation"])
            min_sequences_by_env[env_id] = min_sequences

    # Count sequences and calculate packed groups for each environment
    import math

    sequences_by_env = {}
    packed_groups_by_env = {}
    curr_env_total_sequences = 0

    for item in queue:
        env_id = item.get("env_id")
        seq_count = len(item.get("tokens", []))

        # Special handling for the requesting environment
        if env_id == env.env_id:
            curr_env_total_sequences += seq_count
        else:
            if env_id not in sequences_by_env:
                sequences_by_env[env_id] = 0
            sequences_by_env[env_id] += seq_count

    # Calculate packed groups for each environment (excluding the requesting env)
    if max_group_size > 1:
        for env_id, seq_count in sequences_by_env.items():
            packed_groups_by_env[env_id] = math.ceil(seq_count / max_group_size)

    # Calculate adjusted queue size
    # (curr_env_total_sequences + sum of available sequences from other envs after their minimums)
    available_from_others = 0
    for env_id in packed_groups_by_env:
        packed_sequences = packed_groups_by_env[env_id] * max_group_size
        min_sequences = min_sequences_by_env.get(env_id, 0)
        available_from_others += max(0, packed_sequences - min_sequences)

    env_queue_size = curr_env_total_sequences + available_from_others

    try:
        ret_dict = {
            "current_step": app.state.status_dict["step"],
            "queue_size": env_queue_size // env_group_size,
            "unallocated_fraction": unallocated_fraction,
            "self_queue_size": num_self_sequences_in_queue // env_group_size,
            "max_group_size": max_group_size,
        }
    except AttributeError:
        ret_dict = {
            "current_step": 0,
            "queue_size": 0,
            "unallocated_fraction": 1.0,
            "num_self_sequences_in_queue": 0,
        }
    ret_dict["env_weight"] = env_weight
    return ret_dict


@app.get("/reset_data")
async def reset_data():
    try:
        # Send RESET to sidecar
        if hasattr(app.state, "zmq_port"):
            send_to_sidecar({"_type": "reset"}, app.state.zmq_port)

        del app.state.queue
        app.state.group = None
        app.state.project = None
        app.state.batchsize = -1
        app.state.num_steps = -1
        app.state.status_dict = {"step": 0}
        app.state.curr_batch = []
        app.state.started = False
        app.state.requesters = []
        app.state.envs = []
        app.state.buffer = {}
    except KeyError:
        pass
    return PlainTextResponse("Reset successful", status_code=status.HTTP_200_OK)<|MERGE_RESOLUTION|>--- conflicted
+++ resolved
@@ -469,7 +469,6 @@
 
 @app.post("/scored_data")
 async def scored_data(scored_data: ScoredData):
-<<<<<<< HEAD
     data_dict = {
         "tokens": scored_data.tokens,
         "masks": scored_data.masks,
@@ -524,9 +523,6 @@
     app.state.queue.append(data_dict)
     app.state.latest = data_dict
     return {"status": "received"}
-=======
-    return _process_scored_data(scored_data)
->>>>>>> 063ec333
 
 
 @app.post("/scored_data_list")
