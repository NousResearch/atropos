<<<<<<< HEAD
import os
import time
import asyncio
from tqdm.asyncio import tqdm_asyncio
from typing import Dict, List, Optional, Tuple, Union, TypedDict
=======
import asyncio
import os
from typing import Dict, List, Optional, Tuple, TypedDict, Union

import verifiers as vf
>>>>>>> 5b2f8605

from atroposlib.envs.base import (
    APIServerConfig,
    BaseEnv,
    BaseEnvConfig,
    ScoredDataGroup,
)


class VfEnvConfig(BaseEnvConfig):
    vf_env_name: str = ""
    env_args: dict = {}


class VerifiersEnv(BaseEnv):
    def __init__(
        self,
        config: BaseEnvConfig,
        server_configs: List[APIServerConfig],
        vf_env_config: VfEnvConfig,
        slurm=False,
        testing=False,
    ):
        super().__init__(config, server_configs, slurm, testing)
        self.eval_metrics = list()

        self.vf_env = vf.load_environment(
            vf_env_config["vf_env_name"], **vf_env_config["env_args"]
        )
        self.rubric = self.vf_env.rubric

        self.parser = self.rubric.parser
        self.reward_funcs = self.rubric.get_reward_funcs()
        self.reward_weights = self.rubric.get_reward_weights()
        self.reward_scales = [
            weight / sum(self.reward_weights)
            for weight in self.reward_weights
        ]
        self.system_prompt = self.vf_env.system_prompt

    @classmethod
    def config_init(cls) -> Tuple[BaseEnvConfig, List[APIServerConfig]]:
        env_config = BaseEnvConfig(
            group_size=8,
            use_wandb=False,
            rollout_server_url="http://localhost:8010",
            total_steps=10,
            batch_size=4,
            steps_per_eval=1,
            max_token_length=2048,
        )
        server_configs = [
            APIServerConfig(
                model_name="gpt-4.1-nano",
                base_url=None,
                api_key=os.getenv("OPENAI_API_KEY"),
                num_requests_for_eval=4,
            ),
        ]
        return env_config, server_configs

    async def setup(self):
        self.train = self.vf_env.get_dataset()
        test_data = self.vf_env.get_eval_dataset()
        self.test = list()
        for item in test_data:
            self.test.append(
                {
                    "question": item["question"],
                    "answer": item["answer"],
                }
            )
        self.iter = 0

    async def rollout_and_score_eval(
        self, question: str, answer: str, **kwargs
    ) -> dict:
        state = kwargs["state"] if "state" in kwargs else None
        info = kwargs["info"] if "info" in kwargs else None
        system_prompt = kwargs["system_prompt"] if "system_prompt" in kwargs else None
        messages = [
            {"role": "system", "content": system_prompt},
            {"role": "user", "content": question},
        ]

        completion = await self.server.chat_completion(
            messages=messages,
            n=1,
            max_tokens=self.config.max_token_length,
            temperature=0.0,
        )

        response_content = completion.choices[0].message.content
        messages.append({"role": "assistant", "content": response_content})

        # PARSE HERE WITH VF PARSER
        answer_parsed = self.parser.parse_answer(completion=response_content)

        # USE REWARD FUNC HERE TO GET SCORE
        rewards = [
            await self.rubric.call_reward_func(
                func=func,
                prompt=question,
                completion=messages,
                answer=answer,
                info=info,
                state=state,
            )
            for func in self.reward_funcs
        ]

        def mul_weight(reward, i):
            return reward * self.reward_scales[int(i)]

        weighted_rewards = [mul_weight(reward, i) for reward, i in enumerate(rewards)]

        score = sum(weighted_rewards)

        sample = {
            "messages": messages,
            "question": question,
            "gold_answer": answer,
            # "gold_parsed": str(gold_parsed) if gold_parsed else None,
            "model_parsed": str(answer_parsed) if answer_parsed else None,
            "score": int(score),
            "correct": bool(score),
            "finish_reason": completion.choices[0].finish_reason,
        }

        return {"score": score, "sample": sample}

    async def evaluate(self, *args, **kwargs):
        start_time = time.time()

        eval_tasks = []
        for item in self.test:
            eval_tasks.append(
                self.rollout_and_score_eval(
                    item["question"], 
                    item["answer"],
                    system_prompt=self.system_prompt
                )
            )
        results = await tqdm_asyncio.gather(*eval_tasks)

        scores = [result["score"] for result in results]
        samples = [result["sample"] for result in results]

        avg_total_score = sum(scores) / len(scores)

        end_time = time.time()

        self.eval_metrics.append(("eval/avg_total_score", avg_total_score))

        eval_metrics = {
            "eval/avg_total_score": avg_total_score
        }

        await self.evaluate_log(
            metrics=eval_metrics,
            samples=samples,
            start_time=start_time,
            end_time=end_time,
            generation_parameters = {
                "temperature": 0.0,
                "max_tokens": self.config.max_token_length
            }
        )

        return eval_metrics


    async def get_next_item(self):
        next_item = self.train[self.iter % len(self.train)]
        self.iter += 1
        return next_item


async def main():
    env_config, server_configs = VerifiersEnv.config_init()

    vf_env_config = {"vf_env_name": "wordle", "env_args": {"use_think": False}}

    env = VerifiersEnv(
        config=env_config,
        server_configs=server_configs,
        vf_env_config=vf_env_config,
    )

    await env.setup()

    item = await env.get_next_item()
    print(item)

    roll = await env.rollout_and_score_eval(
        question=item["question"],
        answer=item["answer"],
        system_prompt=env.system_prompt,
    )
    print(roll)

    print("Starting evaluate")

    metrics = await env.evaluate()

    print(metrics)


if __name__ == "__main__":
    # VerifiersEnv.cli()
    asyncio.run(main())<|MERGE_RESOLUTION|>--- conflicted
+++ resolved
@@ -1,16 +1,10 @@
-<<<<<<< HEAD
+import asyncio
+import time
 import os
-import time
-import asyncio
 from tqdm.asyncio import tqdm_asyncio
-from typing import Dict, List, Optional, Tuple, Union, TypedDict
-=======
-import asyncio
-import os
 from typing import Dict, List, Optional, Tuple, TypedDict, Union
 
 import verifiers as vf
->>>>>>> 5b2f8605
 
 from atroposlib.envs.base import (
     APIServerConfig,
