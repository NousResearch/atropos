--- conflicted
+++ resolved
@@ -868,7 +868,6 @@
             messages = self._prepare_completion_input(prompt)
             completion_params = self._get_eval_completion_params()
 
-<<<<<<< HEAD
             # Retry logic for failed API calls
             max_retries = self.config.max_retries
             retry_delay = self.config.retry_delay
@@ -947,29 +946,6 @@
                         print(f"DEBUG: API call failed after {max_retries} attempts: {e}")
                         raise
             
-=======
-            completion = await self.server.chat_completion(
-                messages=messages, **completion_params
-            )
-
-            if not completion.choices:
-                return {"score": 0.0, "sample": None}
-
-            model_response = completion.choices[0].message.content
-
-            # Debug: Check model_response type and content
-            if model_response is None:
-                print(
-                    f"DEBUG: model_response is None for test_item: {test_item.get('id', 'unknown')}"
-                )
-                return {"score": 0.0, "sample": None}
-            elif not isinstance(model_response, str):
-                print(
-                    f"DEBUG: model_response is not a string. Type: {type(model_response)}, Value: {model_response}"
-                )
-                return {"score": 0.0, "sample": None}
-
->>>>>>> 1af508b2
             predicted_answer = self.process_judgement(
                 model_response, track_metrics=False
             )
