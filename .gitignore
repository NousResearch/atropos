# keys
*/secrets.json
# Byte-compiled / optimized / DLL files
__pycache__/
*.py[cod]
*$py.class
.DS_Store
# C extensions
*.so

# Distribution / packaging
.Python
build/
develop-eggs/
dist/
downloads/
eggs/
.eggs/
lib/
lib64/
parts/
sdist/
var/
wheels/
share/python-wheels/
*.egg-info/
.installed.cfg
*.egg
MANIFEST

# PyInstaller
#  Usually these files are written by a python script from a template
#  before PyInstaller builds the exe, so as to inject date/other infos into it.
*.manifest
*.spec

# Installer logs
pip-log.txt
pip-delete-this-directory.txt

# Unit test / coverage reports
htmlcov/
.tox/
.nox/
.coverage
.coverage.*
.cache
nosetests.xml
coverage.xml
*.cover
*.py,cover
.hypothesis/
.pytest_cache/
cover/

# Translations
*.mo
*.pot

# Django stuff:
*.log
local_settings.py
db.sqlite3
db.sqlite3-journal

# Flask stuff:
instance/
.webassets-cache

# Scrapy stuff:
.scrapy

# Sphinx documentation
docs/_build/

# PyBuilder
.pybuilder/
target/

# Jupyter Notebook
.ipynb_checkpoints

# IPython
profile_default/
ipython_config.py

# pyenv
#   For a library or package, you might want to ignore these files since the code is
#   intended to run in multiple environments; otherwise, check them in:
# .python-version

# pipenv
#   According to pypa/pipenv#598, it is recommended to include Pipfile.lock in version control.
#   However, in case of collaboration, if having platform-specific dependencies or dependencies
#   having no cross-platform support, pipenv may install dependencies that don't work, or not
#   install all needed dependencies.
#Pipfile.lock

# UV
#   Similar to Pipfile.lock, it is generally recommended to include uv.lock in version control.
#   This is especially recommended for binary packages to ensure reproducibility, and is more
#   commonly ignored for libraries.
#uv.lock

# poetry
#   Similar to Pipfile.lock, it is generally recommended to include poetry.lock in version control.
#   This is especially recommended for binary packages to ensure reproducibility, and is more
#   commonly ignored for libraries.
#   https://python-poetry.org/docs/basic-usage/#commit-your-poetrylock-file-to-version-control
#poetry.lock

# pdm
#   Similar to Pipfile.lock, it is generally recommended to include pdm.lock in version control.
#pdm.lock
#   pdm stores project-wide configurations in .pdm.toml, but it is recommended to not include it
#   in version control.
#   https://pdm.fming.dev/latest/usage/project/#working-with-version-control
.pdm.toml
.pdm-python
.pdm-build/

# PEP 582; used by e.g. github.com/David-OConnor/pyflow and github.com/pdm-project/pdm
__pypackages__/

# Celery stuff
celerybeat-schedule
celerybeat.pid

# SageMath parsed files
*.sage.py

# Environments
.env
.venv
env/
venv/
ENV/
env.bak/
venv.bak/

# Spyder project settings
.spyderproject
.spyproject

# Rope project settings
.ropeproject

# mkdocs documentation
/site

# mypy
.mypy_cache/
.dmypy.json
dmypy.json

# Pyre type checker
.pyre/

# pytype static type analyzer
.pytype/

# Cython debug symbols
cython_debug/

# PyCharm
#  JetBrains specific template is maintained in a separate JetBrains.gitignore that can
#  be found at https://github.com/github/gitignore/blob/main/Global/JetBrains.gitignore
#  and can be added to the global gitignore or merged into this file.  For a more nuclear
#  option (not recommended) you can uncomment the following to ignore the entire idea folder.
.idea/

# PyPI configuration file
.pypirc

# data
*.json
*.jsonl

# wandb
wandb

# Allow MCP configuration
!configs/mcp.json

# gradio
.gradio/

example_trainer/trained_model_checkpoints/

# uv
uv.lock

.DS_Store
.aider*
<<<<<<< HEAD
CLAUDE.md
=======
**/logs/**
>>>>>>> fbe3d089
<|MERGE_RESOLUTION|>--- conflicted
+++ resolved
@@ -192,8 +192,5 @@
 
 .DS_Store
 .aider*
-<<<<<<< HEAD
 CLAUDE.md
-=======
-**/logs/**
->>>>>>> fbe3d089
+**/logs/**